#![macro_use]

use core::future::Future;
use core::option;
use core::pin::Pin;
use core::sync::atomic::{fence, Ordering};
use core::task::{Context, Poll, Waker};

use atomic_polyfill::AtomicUsize;
use embassy_hal_common::{into_ref, Peripheral, PeripheralRef};
use embassy_sync::waitqueue::AtomicWaker;

use super::ringbuffer::{DmaCtrl, DmaRingBuffer, OverrunError};
use super::word::{Word, WordSize};
use super::Dir;
use crate::_generated::BDMA_CHANNEL_COUNT;
use crate::interrupt::typelevel::Interrupt;
use crate::interrupt::Priority;
use crate::pac;
use crate::pac::bdma::{regs, vals};

#[derive(Debug, Copy, Clone, PartialEq, Eq)]
#[cfg_attr(feature = "defmt", derive(defmt::Format))]
#[non_exhaustive]
pub struct TransferOptions {
    pub circular: bool,
    pub halt_transfer_ir: bool,
}

impl Default for TransferOptions {
    fn default() -> Self {
        Self {
            circular: false,
            halt_transfer_ir: false,
        }
    }
}

impl From<WordSize> for vals::Size {
    fn from(raw: WordSize) -> Self {
        match raw {
            WordSize::OneByte => Self::BITS8,
            WordSize::TwoBytes => Self::BITS16,
            WordSize::FourBytes => Self::BITS32,
        }
    }
}

impl From<Dir> for vals::Dir {
    fn from(raw: Dir) -> Self {
        match raw {
            Dir::MemoryToPeripheral => Self::FROMMEMORY,
            Dir::PeripheralToMemory => Self::FROMPERIPHERAL,
        }
    }
}

struct State {
    ch_wakers: [AtomicWaker; BDMA_CHANNEL_COUNT],
    complete_count: [AtomicUsize; BDMA_CHANNEL_COUNT],
}

impl State {
    const fn new() -> Self {
        const ZERO: AtomicUsize = AtomicUsize::new(0);
        const AW: AtomicWaker = AtomicWaker::new();
        Self {
            ch_wakers: [AW; BDMA_CHANNEL_COUNT],
            complete_count: [ZERO; BDMA_CHANNEL_COUNT],
        }
    }
}

static STATE: State = State::new();

/// safety: must be called only once
pub(crate) unsafe fn init(irq_priority: Priority) {
    foreach_interrupt! {
        ($peri:ident, bdma, $block:ident, $signal_name:ident, $irq:ident) => {
            crate::interrupt::typelevel::$irq::set_priority(irq_priority);
            crate::interrupt::typelevel::$irq::enable();
        };
    }
    crate::_generated::init_bdma();
}

foreach_dma_channel! {
    ($channel_peri:ident, BDMA1, bdma, $channel_num:expr, $index:expr, $dmamux:tt) => {
        // BDMA1 in H7 doesn't use DMAMUX, which breaks
    };
    ($channel_peri:ident, $dma_peri:ident, bdma, $channel_num:expr, $index:expr, $dmamux:tt) => {
        impl sealed::Channel for crate::peripherals::$channel_peri {
            fn regs(&self) -> pac::bdma::Dma {
                pac::$dma_peri
            }
            fn num(&self) -> usize {
                $channel_num
            }
            fn index(&self) -> usize {
                $index
            }
            fn on_irq() {
                unsafe { on_irq_inner(pac::$dma_peri, $channel_num, $index) }
            }
        }

        impl Channel for crate::peripherals::$channel_peri {}
    };
}

/// Safety: Must be called with a matching set of parameters for a valid dma channel
pub(crate) unsafe fn on_irq_inner(dma: pac::bdma::Dma, channel_num: usize, index: usize) {
    let isr = dma.isr().read();
    let cr = dma.ch(channel_num).cr();

    if isr.teif(channel_num) {
        panic!("DMA: error on BDMA@{:08x} channel {}", dma.as_ptr() as u32, channel_num);
    }

    if isr.htif(channel_num) && cr.read().htie() {
        // Acknowledge half transfer complete interrupt
        dma.ifcr().write(|w| w.set_htif(channel_num, true));
    } else if isr.tcif(channel_num) && cr.read().tcie() {
        // Acknowledge transfer complete interrupt
        dma.ifcr().write(|w| w.set_tcif(channel_num, true));
        STATE.complete_count[index].fetch_add(1, Ordering::Release);
    } else {
        return;
    }

    STATE.ch_wakers[index].wake();
}

#[cfg(any(bdma_v2, dmamux))]
pub type Request = u8;
#[cfg(not(any(bdma_v2, dmamux)))]
pub type Request = ();

#[cfg(dmamux)]
pub trait Channel: sealed::Channel + Peripheral<P = Self> + 'static + super::dmamux::MuxChannel {}
#[cfg(not(dmamux))]
pub trait Channel: sealed::Channel + Peripheral<P = Self> + 'static {}

pub(crate) mod sealed {
    use super::*;

    pub trait Channel {
        fn regs(&self) -> pac::bdma::Dma;
        fn num(&self) -> usize;
        fn index(&self) -> usize;
        fn on_irq();
    }
}

#[must_use = "futures do nothing unless you `.await` or poll them"]
pub struct Transfer<'a, C: Channel> {
    channel: PeripheralRef<'a, C>,
}

impl<'a, C: Channel> Transfer<'a, C> {
    pub unsafe fn new_read<W: Word>(
        channel: impl Peripheral<P = C> + 'a,
        request: Request,
        peri_addr: *mut W,
        buf: &'a mut [W],
        options: TransferOptions,
    ) -> Self {
        Self::new_read_raw(channel, request, peri_addr, buf, options)
    }

    pub unsafe fn new_read_raw<W: Word>(
        channel: impl Peripheral<P = C> + 'a,
        request: Request,
        peri_addr: *mut W,
        buf: *mut [W],
        options: TransferOptions,
    ) -> Self {
        into_ref!(channel);

        let (ptr, len) = super::slice_ptr_parts_mut(buf);
        assert!(len > 0 && len <= 0xFFFF);

        Self::new_inner(
            channel,
            request,
            Dir::PeripheralToMemory,
            peri_addr as *const u32,
            ptr as *mut u32,
            len,
            true,
            W::size(),
            options,
        )
    }

    pub unsafe fn new_write<W: Word>(
        channel: impl Peripheral<P = C> + 'a,
        request: Request,
        buf: &'a [W],
        peri_addr: *mut W,
        options: TransferOptions,
    ) -> Self {
        Self::new_write_raw(channel, request, buf, peri_addr, options)
    }

    pub unsafe fn new_write_raw<W: Word>(
        channel: impl Peripheral<P = C> + 'a,
        request: Request,
        buf: *const [W],
        peri_addr: *mut W,
        options: TransferOptions,
    ) -> Self {
        into_ref!(channel);

        let (ptr, len) = super::slice_ptr_parts(buf);
        assert!(len > 0 && len <= 0xFFFF);

        Self::new_inner(
            channel,
            request,
            Dir::MemoryToPeripheral,
            peri_addr as *const u32,
            ptr as *mut u32,
            len,
            true,
            W::size(),
            options,
        )
    }

    pub unsafe fn new_write_repeated<W: Word>(
        channel: impl Peripheral<P = C> + 'a,
        request: Request,
        repeated: &'a W,
        count: usize,
        peri_addr: *mut W,
        options: TransferOptions,
    ) -> Self {
        into_ref!(channel);

        Self::new_inner(
            channel,
            request,
            Dir::MemoryToPeripheral,
            peri_addr as *const u32,
            repeated as *const W as *mut u32,
            count,
            false,
            W::size(),
            options,
        )
    }

    unsafe fn new_inner(
        channel: PeripheralRef<'a, C>,
        _request: Request,
        dir: Dir,
        peri_addr: *const u32,
        mem_addr: *mut u32,
        mem_len: usize,
        incr_mem: bool,
        data_size: WordSize,
        options: TransferOptions,
    ) -> Self {
        let ch = channel.regs().ch(channel.num());

        // "Preceding reads and writes cannot be moved past subsequent writes."
        fence(Ordering::SeqCst);

        #[cfg(bdma_v2)]
        critical_section::with(|_| channel.regs().cselr().modify(|w| w.set_cs(channel.num(), _request)));

        let mut this = Self { channel };
        this.clear_irqs();
        STATE.complete_count[this.channel.index()].store(0, Ordering::Release);

        #[cfg(dmamux)]
        super::dmamux::configure_dmamux(&mut *this.channel, _request);

        ch.par().write_value(peri_addr as u32);
        ch.mar().write_value(mem_addr as u32);
        ch.ndtr().write(|w| w.set_ndt(mem_len as u16));
        ch.cr().write(|w| {
            w.set_psize(data_size.into());
            w.set_msize(data_size.into());
            if incr_mem {
                w.set_minc(vals::Inc::ENABLED);
            } else {
                w.set_minc(vals::Inc::DISABLED);
            }
            w.set_dir(dir.into());
            w.set_teie(true);
            w.set_tcie(true);
            w.set_htie(options.halt_transfer_ir);
            if options.circular {
                w.set_circ(vals::Circ::ENABLED);
                debug!("Setting circular mode");
            } else {
                w.set_circ(vals::Circ::DISABLED);
            }
            w.set_pl(vals::Pl::VERYHIGH);
            w.set_en(true);
        });

        this
    }

    fn clear_irqs(&mut self) {
        self.channel.regs().ifcr().write(|w| {
            w.set_tcif(self.channel.num(), true);
            w.set_teif(self.channel.num(), true);
        });
    }

    pub fn request_stop(&mut self) {
        let ch = self.channel.regs().ch(self.channel.num());

        // Disable the channel. Keep the IEs enabled so the irqs still fire.
        ch.cr().write(|w| {
            w.set_teie(true);
            w.set_tcie(true);
        });
    }

    pub fn is_running(&mut self) -> bool {
        let ch = self.channel.regs().ch(self.channel.num());
<<<<<<< HEAD
        let en = unsafe { ch.cr().read() }.en();
        let circular = unsafe { ch.cr().read() }.circ() == vals::Circ::ENABLED;
=======
        let en = ch.cr().read().en();
>>>>>>> faf7aeba
        let tcif = STATE.complete_count[self.channel.index()].load(Ordering::Acquire) != 0;
        en && (circular || !tcif)
    }

    /// Gets the total remaining transfers for the channel
    /// Note: this will be zero for transfers that completed without cancellation.
    pub fn get_remaining_transfers(&self) -> u16 {
        let ch = self.channel.regs().ch(self.channel.num());
        ch.ndtr().read().ndt()
    }

    pub fn blocking_wait(mut self) {
        while self.is_running() {}

        // "Subsequent reads and writes cannot be moved ahead of preceding reads."
        fence(Ordering::SeqCst);

        core::mem::forget(self);
    }
}

impl<'a, C: Channel> Drop for Transfer<'a, C> {
    fn drop(&mut self) {
        self.request_stop();
        while self.is_running() {}

        // "Subsequent reads and writes cannot be moved ahead of preceding reads."
        fence(Ordering::SeqCst);
    }
}

impl<'a, C: Channel> Unpin for Transfer<'a, C> {}
impl<'a, C: Channel> Future for Transfer<'a, C> {
    type Output = ();
    fn poll(mut self: Pin<&mut Self>, cx: &mut Context<'_>) -> Poll<Self::Output> {
        STATE.ch_wakers[self.channel.index()].register(cx.waker());

        if self.is_running() {
            Poll::Pending
        } else {
            Poll::Ready(())
        }
    }
}

// ==============================

struct DmaCtrlImpl<'a, C: Channel>(PeripheralRef<'a, C>);

impl<'a, C: Channel> DmaCtrl for DmaCtrlImpl<'a, C> {
    fn get_remaining_transfers(&self) -> usize {
        let ch = self.0.regs().ch(self.0.num());
        ch.ndtr().read().ndt() as usize
    }

    fn get_complete_count(&self) -> usize {
        STATE.complete_count[self.0.index()].load(Ordering::Acquire)
    }

    fn reset_complete_count(&mut self) -> usize {
        STATE.complete_count[self.0.index()].swap(0, Ordering::AcqRel)
    }
}

pub struct RingBuffer<'a, C: Channel, W: Word> {
    cr: regs::Cr,
    channel: PeripheralRef<'a, C>,
    ringbuf: DmaRingBuffer<'a, W>,
}

impl<'a, C: Channel, W: Word> RingBuffer<'a, C, W> {
    pub unsafe fn new_read(
        channel: impl Peripheral<P = C> + 'a,
        _request: Request,
        peri_addr: *mut W,
        buffer: &'a mut [W],
        _options: TransferOptions,
    ) -> Self {
        into_ref!(channel);

        let len = buffer.len();
        assert!(len > 0 && len <= 0xFFFF);

        let dir = Dir::PeripheralToMemory;
        let data_size = W::size();

        let channel_number = channel.num();
        let dma = channel.regs();

        // "Preceding reads and writes cannot be moved past subsequent writes."
        fence(Ordering::SeqCst);

        #[cfg(bdma_v2)]
        critical_section::with(|_| channel.regs().cselr().modify(|w| w.set_cs(channel.num(), _request)));

        let mut w = regs::Cr(0);
        w.set_psize(data_size.into());
        w.set_msize(data_size.into());
        w.set_minc(vals::Inc::ENABLED);
        w.set_dir(dir.into());
        w.set_teie(true);
        w.set_htie(true);
        w.set_tcie(true);
        w.set_circ(vals::Circ::ENABLED);
        w.set_pl(vals::Pl::VERYHIGH);
        w.set_en(true);

        let buffer_ptr = buffer.as_mut_ptr();
        let mut this = Self {
            channel,
            cr: w,
            ringbuf: DmaRingBuffer::new(buffer),
        };
        this.clear_irqs();

        #[cfg(dmamux)]
        super::dmamux::configure_dmamux(&mut *this.channel, _request);

        let ch = dma.ch(channel_number);
        ch.par().write_value(peri_addr as u32);
        ch.mar().write_value(buffer_ptr as u32);
        ch.ndtr().write(|w| w.set_ndt(len as u16));

        this
    }

    pub fn start(&mut self) {
        let ch = self.channel.regs().ch(self.channel.num());
        ch.cr().write_value(self.cr)
    }

    pub fn clear(&mut self) {
        self.ringbuf.clear(DmaCtrlImpl(self.channel.reborrow()));
    }

    /// Read bytes from the ring buffer
    /// Return a tuple of the length read and the length remaining in the buffer
    /// If not all of the bytes were read, then there will be some bytes in the buffer remaining
    /// The length remaining is the capacity, ring_buf.len(), less the bytes remaining after the read
    /// OverrunError is returned if the portion to be read was overwritten by the DMA controller.
    pub fn read(&mut self, buf: &mut [W]) -> Result<(usize, usize), OverrunError> {
        self.ringbuf.read(DmaCtrlImpl(self.channel.reborrow()), buf)
    }

    /// The capacity of the ringbuffer
    pub fn cap(&self) -> usize {
        self.ringbuf.cap()
    }

    pub fn set_waker(&mut self, waker: &Waker) {
        STATE.ch_wakers[self.channel.index()].register(waker);
    }

    fn clear_irqs(&mut self) {
        let dma = self.channel.regs();
        dma.ifcr().write(|w| {
            w.set_htif(self.channel.num(), true);
            w.set_tcif(self.channel.num(), true);
            w.set_teif(self.channel.num(), true);
        });
    }

    pub fn request_stop(&mut self) {
        let ch = self.channel.regs().ch(self.channel.num());

        // Disable the channel. Keep the IEs enabled so the irqs still fire.
<<<<<<< HEAD
        // If the channel is enabled and transfer is not completed, we need to perform
        // two separate write access to the CR register to disable the channel.
        unsafe {
            ch.cr().write(|w| {
                w.set_teie(true);
                w.set_htie(true);
                w.set_tcie(true);
            })
        }
=======
        ch.cr().write(|w| {
            w.set_teie(true);
            w.set_htie(true);
            w.set_tcie(true);
        });
>>>>>>> faf7aeba
    }

    pub fn is_running(&mut self) -> bool {
        let ch = self.channel.regs().ch(self.channel.num());
        ch.cr().read().en()
    }
}

impl<'a, C: Channel, W: Word> Drop for RingBuffer<'a, C, W> {
    fn drop(&mut self) {
        self.request_stop();
        while self.is_running() {}

        // "Subsequent reads and writes cannot be moved ahead of preceding reads."
        fence(Ordering::SeqCst);
    }
}<|MERGE_RESOLUTION|>--- conflicted
+++ resolved
@@ -324,12 +324,8 @@
 
     pub fn is_running(&mut self) -> bool {
         let ch = self.channel.regs().ch(self.channel.num());
-<<<<<<< HEAD
-        let en = unsafe { ch.cr().read() }.en();
+        let en = ch.cr().read().en();
         let circular = unsafe { ch.cr().read() }.circ() == vals::Circ::ENABLED;
-=======
-        let en = ch.cr().read().en();
->>>>>>> faf7aeba
         let tcif = STATE.complete_count[self.channel.index()].load(Ordering::Acquire) != 0;
         en && (circular || !tcif)
     }
@@ -496,23 +492,13 @@
         let ch = self.channel.regs().ch(self.channel.num());
 
         // Disable the channel. Keep the IEs enabled so the irqs still fire.
-<<<<<<< HEAD
         // If the channel is enabled and transfer is not completed, we need to perform
         // two separate write access to the CR register to disable the channel.
-        unsafe {
-            ch.cr().write(|w| {
-                w.set_teie(true);
-                w.set_htie(true);
-                w.set_tcie(true);
-            })
-        }
-=======
         ch.cr().write(|w| {
             w.set_teie(true);
             w.set_htie(true);
             w.set_tcie(true);
         });
->>>>>>> faf7aeba
     }
 
     pub fn is_running(&mut self) -> bool {
